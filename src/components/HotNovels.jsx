/**
 * HotNovels Component
 *
 * Displays trending or popular novels in a sidebar widget including:
 * - Novel thumbnails
 * - Basic novel information
 * - View counts
 * - Update timestamps
 *
 * Features:
 * - Automatic updates
 * - View count tracking
 * - Compact layout
 * - Hover effects
 * - Loading states
 * - Error handling
 */

import { memo } from 'react';
import { Link } from 'react-router-dom';
import { useQuery } from '@tanstack/react-query';
import axios from 'axios';
import '../styles/components/HotNovels.css';
import config from '../config/config';

// Memoized novel card component for better performance
const NovelCard = memo(({ novel }) => {
    // Get latest chapter by sorting
    const latestChapter = novel.chapters && novel.chapters.length > 0
        ? novel.chapters.sort((a, b) => new Date(b.createdAt) - new Date(a.createdAt))[0]
        : null;

    return (
        <Link to={`/novel/${novel._id}`} className="hot-novel-card">
            <div className="hot-novel-cover">
                <img
                    src={novel.illustration || 'https://res.cloudinary.com/dvoytcc6b/image/upload/v1743234203/%C6%A0_l%E1%BB%97i_h%C3%ACnh_m%E1%BA%A5t_r%E1%BB%93i_n8zdtv.png'}
                    alt={novel.title}
                    loading="lazy"
                    onError={(e) => {
                        e.target.onerror = null;
                        e.target.src = 'https://res.cloudinary.com/dvoytcc6b/image/upload/v1743234203/%C6%A0_l%E1%BB%97i_h%C3%ACnh_m%E1%BA%A5t_r%E1%BB%93i_n8zdtv.png';
                    }}
                />
            </div>
            <div className="hot-novel-info">
                <h3 className="hot-novel-title">{novel.title}</h3>
                <span className="hot-novel-status" data-status={novel.status || 'Ongoing'}>
          {novel.status || 'Ongoing'}
        </span>
                {latestChapter && (
                    <span className="hot-novel-chapter">
            {latestChapter.title || `Chapter ${latestChapter.chapterNumber}`}
          </span>
                )}
            </div>
        </Link>
    );
});

/**
 * HotNovels Component
 *
 * Sidebar component that displays trending or popular novels
 */
const HotNovels = () => {
<<<<<<< HEAD
  const { data, isLoading, error } = useQuery({
    queryKey: ['hotNovels'],
    queryFn: async () => {
      // Add cache busting parameter to force fresh data
      const cacheBuster = new Date().getTime();
      const response = await axios.get(`${config.backendUrl}/api/novels/hot?_cb=${cacheBuster}`);
      return response.data.novels || [];
    },
    staleTime: 0, // Data is immediately stale
    cacheTime: 0, // Don't cache at all
    refetchOnMount: true, // Always refetch when component mounts
    refetchOnWindowFocus: true, // Refetch when window regains focus
    refetchInterval: 30000 // Refresh every 30 seconds
  });
=======
    const { data, isLoading, error } = useQuery({
        queryKey: ['hotNovels'],
        queryFn: async () => {
            // Add cache busting parameter to force fresh data
            const cacheBuster = new Date().getTime();
            const response = await axios.get(`${config.backendUrl}/api/novels/hot?_cb=${cacheBuster}`);
            return response.data.novels || [];
        },
        staleTime: 0, // Data is immediately stale
        cacheTime: 0, // Don't cache at all
        refetchOnMount: true, // Always refetch when component mounts
        refetchOnWindowFocus: true, // Refetch when window regains focus
        refetchInterval: 10000 // Refresh every 10 seconds
    });
>>>>>>> 1ae87166

    if (isLoading) {
        return (
            <div className="hot-novels">
                <h2 className="hot-novels-title">
                    HOT NOVEL
                    <span className="hot-icon">★</span>
                </h2>
                <div className="hot-novels-loading">
                    <div className="loading-spinner"></div>
                    <span>Loading hot novels...</span>
                </div>
            </div>
        );
    }

    if (error) {
        return (
            <div className="hot-novels">
                <h2 className="hot-novels-title">
                    HOT NOVEL
                    <span className="hot-icon">★</span>
                </h2>
                <div className="hot-novels-error">Failed to load hot novels</div>
            </div>
        );
    }

    return (
        <div className="hot-novels">
            <h2 className="hot-novels-title">
                HOT NOVEL
                <span className="hot-icon">★</span>
            </h2>
            <div className="hot-novels-list">
                {data?.map((novel) => (
                    <NovelCard key={novel._id} novel={novel} />
                ))}
            </div>
        </div>
    );
};

export default HotNovels;<|MERGE_RESOLUTION|>--- conflicted
+++ resolved
@@ -64,7 +64,6 @@
  * Sidebar component that displays trending or popular novels
  */
 const HotNovels = () => {
-<<<<<<< HEAD
   const { data, isLoading, error } = useQuery({
     queryKey: ['hotNovels'],
     queryFn: async () => {
@@ -77,24 +76,8 @@
     cacheTime: 0, // Don't cache at all
     refetchOnMount: true, // Always refetch when component mounts
     refetchOnWindowFocus: true, // Refetch when window regains focus
-    refetchInterval: 30000 // Refresh every 30 seconds
+    refetchInterval: 10000 // Refresh every 10 seconds
   });
-=======
-    const { data, isLoading, error } = useQuery({
-        queryKey: ['hotNovels'],
-        queryFn: async () => {
-            // Add cache busting parameter to force fresh data
-            const cacheBuster = new Date().getTime();
-            const response = await axios.get(`${config.backendUrl}/api/novels/hot?_cb=${cacheBuster}`);
-            return response.data.novels || [];
-        },
-        staleTime: 0, // Data is immediately stale
-        cacheTime: 0, // Don't cache at all
-        refetchOnMount: true, // Always refetch when component mounts
-        refetchOnWindowFocus: true, // Refetch when window regains focus
-        refetchInterval: 10000 // Refresh every 10 seconds
-    });
->>>>>>> 1ae87166
 
     if (isLoading) {
         return (
